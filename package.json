{
<<<<<<< HEAD
  "name": "hologit-actions-projector",
  "version": "1.0.0",
  "description": "A GitHub action for projecting holobranches with hologit",
  "main": "index.js",
  "scripts": {
    "test": "echo \"Error: no test specified\" && exit 1"
=======
  "name": "hologit",
  "version": "0.34.1",
  "description": "Hologit automates the projection of layered composite file trees based on flat, declarative plans",
  "repository": "https://github.com/EmergencePlatform/hologit",
  "main": "lib/index.js",
  "preferGlobal": true,
  "author": "Chris Alfano <chris@jarv.us>",
  "license": "MIT",
  "dependencies": {
    "@iarna/toml": "^2.2.5",
    "async-exit-hook": "^2.0.1",
    "axios": "^0.21.0",
    "chokidar": "^3.4.3",
    "debounce": "^1.2.0",
    "dockerode": "^3.2.1",
    "fb-watchman": "^2.0.1",
    "git-client": "^1.8.0",
    "hab-client": "^1.1.0",
    "handlebars": "^4.7.6",
    "minimatch": "^3.0.4",
    "mz": "^2.4.0",
    "mz-modules": "^2.1.0",
    "object-squish": "^1.1.0",
    "parse-url": "^5.0.1",
    "shell-quote-word": "^1.0.1",
    "sort-keys": "^4.1.0",
    "toposort": "^2.0.2",
    "winston": "^3.3.3",
    "yargs": "^14.2.3"
  },
  "bin": {
    "git-holo": "./bin/cli.js"
  },
  "engines": {
    "node": ">=8.3.0"
>>>>>>> 74499c22
  },
  "repository": {
    "type": "git",
    "url": "git+https://github.com/JarvusInnovations/hologit.git"
  },
  "author": "Chris Alfano <chris@jarv.us>",
  "license": "Apache-2.0",
  "bugs": {
    "url": "https://github.com/JarvusInnovations/hologit/issues"
  },
  "homepage": "https://github.com/JarvusInnovations/hologit#readme",
  "dependencies": {
    "@actions/core": "^1.2.6",
    "@actions/exec": "^1.0.4",
    "@actions/io": "^1.0.2",
    "habitat-action": "github:JarvusInnovations/habitat-action#master"
  }
}<|MERGE_RESOLUTION|>--- conflicted
+++ resolved
@@ -1,48 +1,10 @@
 {
-<<<<<<< HEAD
   "name": "hologit-actions-projector",
   "version": "1.0.0",
   "description": "A GitHub action for projecting holobranches with hologit",
   "main": "index.js",
   "scripts": {
     "test": "echo \"Error: no test specified\" && exit 1"
-=======
-  "name": "hologit",
-  "version": "0.34.1",
-  "description": "Hologit automates the projection of layered composite file trees based on flat, declarative plans",
-  "repository": "https://github.com/EmergencePlatform/hologit",
-  "main": "lib/index.js",
-  "preferGlobal": true,
-  "author": "Chris Alfano <chris@jarv.us>",
-  "license": "MIT",
-  "dependencies": {
-    "@iarna/toml": "^2.2.5",
-    "async-exit-hook": "^2.0.1",
-    "axios": "^0.21.0",
-    "chokidar": "^3.4.3",
-    "debounce": "^1.2.0",
-    "dockerode": "^3.2.1",
-    "fb-watchman": "^2.0.1",
-    "git-client": "^1.8.0",
-    "hab-client": "^1.1.0",
-    "handlebars": "^4.7.6",
-    "minimatch": "^3.0.4",
-    "mz": "^2.4.0",
-    "mz-modules": "^2.1.0",
-    "object-squish": "^1.1.0",
-    "parse-url": "^5.0.1",
-    "shell-quote-word": "^1.0.1",
-    "sort-keys": "^4.1.0",
-    "toposort": "^2.0.2",
-    "winston": "^3.3.3",
-    "yargs": "^14.2.3"
-  },
-  "bin": {
-    "git-holo": "./bin/cli.js"
-  },
-  "engines": {
-    "node": ">=8.3.0"
->>>>>>> 74499c22
   },
   "repository": {
     "type": "git",
@@ -58,6 +20,6 @@
     "@actions/core": "^1.2.6",
     "@actions/exec": "^1.0.4",
     "@actions/io": "^1.0.2",
-    "habitat-action": "github:JarvusInnovations/habitat-action#master"
+    "habitat-action": "github:JarvusInnovations/habitat-action#develop"
   }
 }