--- conflicted
+++ resolved
@@ -1,5 +1,4 @@
 {
-<<<<<<< HEAD
   "name": "hologit-actions-projector",
   "version": "1.0.0",
   "description": "A GitHub action for projecting holobranches with hologit",
@@ -10,59 +9,6 @@
   "repository": {
     "type": "git",
     "url": "git+https://github.com/JarvusInnovations/hologit.git"
-=======
-  "name": "hologit",
-  "version": "0.0.1",
-  "description": "Hologit automates the projection of layered composite file trees based on flat, declarative plans",
-  "repository": "https://github.com/EmergencePlatform/hologit",
-  "main": "lib/index.js",
-  "preferGlobal": true,
-  "author": "Chris Alfano <chris@jarv.us>",
-  "license": "MIT",
-  "dependencies": {
-    "@iarna/toml": "^2.2.5",
-    "async-exit-hook": "^2.0.1",
-    "axios": "^0.21.1",
-    "chokidar": "^3.5.1",
-    "debounce": "^1.2.1",
-    "dockerode": "^3.2.1",
-    "fb-watchman": "^2.0.1",
-    "git-client": "^1.8.3",
-    "hab-client": "^1.1.1",
-    "handlebars": "^4.7.6",
-    "minimatch": "^3.0.4",
-    "mz": "^2.4.0",
-    "mz-modules": "^2.1.0",
-    "object-squish": "^1.1.0",
-    "parse-url": "^5.0.1",
-    "shell-quote-word": "^1.0.1",
-    "sort-keys": "^4.2.0",
-    "toposort": "^2.0.2",
-    "winston": "^3.3.3",
-    "yargs": "^14.2.3"
-  },
-  "bin": {
-    "git-holo": "./bin/cli.js"
-  },
-  "engines": {
-    "node": ">=8.3.0"
-  },
-  "os": [
-    "darwin",
-    "linux"
-  ],
-  "keywords": [
-    "emergence",
-    "git",
-    "holo",
-    "hologit",
-    "holograph",
-    "projection"
-  ],
-  "devDependencies": {
-    "@types/jest": "^26.0.21",
-    "jest": "^24.9.0"
->>>>>>> e9636c99
   },
   "author": "Chris Alfano <chris@jarv.us>",
   "license": "Apache-2.0",
@@ -74,6 +20,6 @@
     "@actions/core": "^1.2.6",
     "@actions/exec": "^1.0.4",
     "@actions/io": "^1.0.2",
-    "habitat-action": "github:JarvusInnovations/habitat-action#master"
+    "habitat-action": "github:JarvusInnovations/habitat-action#v0.2.3"
   }
 }